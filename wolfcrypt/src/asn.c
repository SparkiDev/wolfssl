--- conflicted
+++ resolved
@@ -4987,22 +4987,20 @@
 
 #if !defined(NO_RSA) && (defined(WOLFSSL_CERT_GEN) || defined(WOLFSSL_KEY_GEN))
 /* Write a public RSA key to output */
-static int SetRsaPublicKey(byte* output, RsaKey* key, int outLen)
+static int SetRsaPublicKey(byte* output, RsaKey* key,
+                           int outLen, int with_header)
 {
 #ifdef WOLFSSL_SMALL_STACK
     byte* n = NULL;
     byte* e = NULL;
-    byte* algo = NULL;
 #else
     byte n[MAX_RSA_INT_SZ];
     byte e[MAX_RSA_E_SZ];
-    byte algo[MAX_ALGO_SZ];
 #endif
     byte seq[MAX_SEQ_SZ];
     byte len[MAX_LENGTH_SZ + 1];  /* trailing 0 */
     int  nSz;
     int  eSz;
-    int  algoSz;
     int  seqSz;
     int  lenSz;
     int  idx;
@@ -5083,45 +5081,65 @@
         return BUFFER_E;
     }
 
-#ifdef WOLFSSL_SMALL_STACK
-    algo = (byte*)XMALLOC(MAX_ALGO_SZ, NULL, DYNAMIC_TYPE_TMP_BUFFER);
-    if (algo == NULL) {
-        XFREE(n, NULL, DYNAMIC_TYPE_TMP_BUFFER);
-        XFREE(e, NULL, DYNAMIC_TYPE_TMP_BUFFER);
-        return MEMORY_E;
-    }
-#endif
+    seqSz  = SetSequence(nSz + eSz, seq);
+
+    /* check output size */
+    if ( (seqSz + nSz + eSz) > outLen) {
+#ifdef WOLFSSL_SMALL_STACK
+        XFREE(n,    NULL, DYNAMIC_TYPE_TMP_BUFFER);
+        XFREE(e,    NULL, DYNAMIC_TYPE_TMP_BUFFER);
+#endif
+        return BUFFER_E;
+    }
 
     /* headers */
-    algoSz = SetAlgoID(RSAk, algo, keyType, 0);
-    seqSz  = SetSequence(nSz + eSz, seq);
-    lenSz  = SetLength(seqSz + nSz + eSz + 1, len);
-    len[lenSz++] = 0;   /* trailing 0 */
-
-
-    /* write */
-    idx = SetSequence(nSz + eSz + seqSz + lenSz + 1 + algoSz, output);
-        /* 1 is for ASN_BIT_STRING */
-
-    /* check output size */
-    if ( (idx + algoSz + 1 + lenSz + seqSz + nSz + eSz) > outLen) {
-        #ifdef WOLFSSL_SMALL_STACK
-            XFREE(n,    NULL, DYNAMIC_TYPE_TMP_BUFFER);
-            XFREE(e,    NULL, DYNAMIC_TYPE_TMP_BUFFER);
-            XFREE(algo, NULL, DYNAMIC_TYPE_TMP_BUFFER);
-        #endif
-
-        return BUFFER_E;
-    }
-
-    /* algo */
-    XMEMCPY(output + idx, algo, algoSz);
-    idx += algoSz;
-    /* bit string */
-    output[idx++] = ASN_BIT_STRING;
-    /* length */
-    XMEMCPY(output + idx, len, lenSz);
-    idx += lenSz;
+    if (with_header) {
+        int  algoSz;
+#ifdef WOLFSSL_SMALL_STACK
+        byte* algo = NULL;
+
+        algo = (byte*)XMALLOC(MAX_ALGO_SZ, NULL, DYNAMIC_TYPE_TMP_BUFFER);
+        if (algo == NULL) {
+            XFREE(n, NULL, DYNAMIC_TYPE_TMP_BUFFER);
+            XFREE(e, NULL, DYNAMIC_TYPE_TMP_BUFFER);
+            return MEMORY_E;
+        }
+#else
+        byte algo[MAX_ALGO_SZ];
+#endif
+        algoSz = SetAlgoID(RSAk, algo, keyType, 0);
+        lenSz  = SetLength(seqSz + nSz + eSz + 1, len);
+        len[lenSz++] = 0;   /* trailing 0 */
+
+        /* write, 1 is for ASN_BIT_STRING */
+        idx = SetSequence(nSz + eSz + seqSz + lenSz + 1 + algoSz, output);
+
+        /* check output size */
+        if ( (idx + algoSz + 1 + lenSz + seqSz + nSz + eSz) > outLen) {
+            #ifdef WOLFSSL_SMALL_STACK
+                XFREE(n,    NULL, DYNAMIC_TYPE_TMP_BUFFER);
+                XFREE(e,    NULL, DYNAMIC_TYPE_TMP_BUFFER);
+                XFREE(algo, NULL, DYNAMIC_TYPE_TMP_BUFFER);
+            #endif
+
+            return BUFFER_E;
+        }
+
+        /* algo */
+        XMEMCPY(output + idx, algo, algoSz);
+        idx += algoSz;
+        /* bit string */
+        output[idx++] = ASN_BIT_STRING;
+        /* length */
+        XMEMCPY(output + idx, len, lenSz);
+        idx += lenSz;
+#ifdef WOLFSSL_SMALL_STACK
+        XFREE(algo, NULL, DYNAMIC_TYPE_TMP_BUFFER);
+#endif
+    }
+    else
+        idx = 0;
+
     /* seq */
     XMEMCPY(output + idx, seq, seqSz);
     idx += seqSz;
@@ -5135,7 +5153,6 @@
 #ifdef WOLFSSL_SMALL_STACK
     XFREE(n,    NULL, DYNAMIC_TYPE_TMP_BUFFER);
     XFREE(e,    NULL, DYNAMIC_TYPE_TMP_BUFFER);
-    XFREE(algo, NULL, DYNAMIC_TYPE_TMP_BUFFER);
 #endif
 
     return idx;
@@ -5281,7 +5298,7 @@
    written */
 int wc_RsaKeyToPublicDer(RsaKey* key, byte* output, word32 inLen)
 {
-    return SetRsaPublicKey(output, key, inLen);
+    return SetRsaPublicKey(output, key, inLen, 1);
 }
 
 #endif /* WOLFSSL_KEY_GEN && !NO_RSA */
@@ -5549,158 +5566,6 @@
 
 
 #endif /* HAVE_ECC */
-
-
-<<<<<<< HEAD
-/* Write a public RSA key to output */
-static int SetRsaPublicKey(byte* output, RsaKey* key, int with_header)
-{
-#ifdef WOLFSSL_SMALL_STACK
-    byte* n = NULL;
-    byte* e = NULL;
-    byte* algo = NULL;
-#else
-    byte n[MAX_RSA_INT_SZ];
-    byte e[MAX_RSA_E_SZ];
-    byte algo[MAX_ALGO_SZ];
-#endif
-    byte seq[MAX_SEQ_SZ];
-    byte len[MAX_LENGTH_SZ + 1];  /* trailing 0 */
-    int  nSz;
-    int  eSz;
-    int  algoSz;
-    int  seqSz;
-    int  lenSz;
-    int  idx;
-    int  rawLen;
-    int  leadingBit;
-    int  err;
-
-    /* n */
-#ifdef WOLFSSL_SMALL_STACK
-    n = (byte*)XMALLOC(MAX_RSA_INT_SZ, NULL, DYNAMIC_TYPE_TMP_BUFFER);
-    if (n == NULL)
-        return MEMORY_E;
-#endif
-
-    leadingBit = mp_leading_bit(&key->n);
-    rawLen = mp_unsigned_bin_size(&key->n) + leadingBit;
-    n[0] = ASN_INTEGER;
-    nSz  = SetLength(rawLen, n + 1) + 1;  /* int tag */
-
-    if ( (nSz + rawLen) < MAX_RSA_INT_SZ) {
-        if (leadingBit)
-            n[nSz] = 0;
-        err = mp_to_unsigned_bin(&key->n, n + nSz + leadingBit);
-        if (err == MP_OKAY)
-            nSz += rawLen;
-        else {
-#ifdef WOLFSSL_SMALL_STACK
-            XFREE(n, NULL, DYNAMIC_TYPE_TMP_BUFFER);
-#endif
-            return MP_TO_E;
-        }
-    }
-    else {
-#ifdef WOLFSSL_SMALL_STACK
-        XFREE(n, NULL, DYNAMIC_TYPE_TMP_BUFFER);
-#endif
-        return BUFFER_E;
-    }
-
-    /* e */
-#ifdef WOLFSSL_SMALL_STACK
-    e = (byte*)XMALLOC(MAX_RSA_E_SZ, NULL, DYNAMIC_TYPE_TMP_BUFFER);
-    if (e == NULL) {
-#ifdef WOLFSSL_SMALL_STACK
-        XFREE(n, NULL, DYNAMIC_TYPE_TMP_BUFFER);
-#endif
-        return MEMORY_E;
-    }
-#endif
-
-    leadingBit = mp_leading_bit(&key->e);
-    rawLen = mp_unsigned_bin_size(&key->e) + leadingBit;
-    e[0] = ASN_INTEGER;
-    eSz  = SetLength(rawLen, e + 1) + 1;  /* int tag */
-
-    if ( (eSz + rawLen) < MAX_RSA_E_SZ) {
-        if (leadingBit)
-            e[eSz] = 0;
-        err = mp_to_unsigned_bin(&key->e, e + eSz + leadingBit);
-        if (err == MP_OKAY)
-            eSz += rawLen;
-        else {
-#ifdef WOLFSSL_SMALL_STACK
-            XFREE(n, NULL, DYNAMIC_TYPE_TMP_BUFFER);
-            XFREE(e, NULL, DYNAMIC_TYPE_TMP_BUFFER);
-#endif
-            return MP_TO_E;
-        }
-    }
-    else {
-#ifdef WOLFSSL_SMALL_STACK
-        XFREE(n, NULL, DYNAMIC_TYPE_TMP_BUFFER);
-        XFREE(e, NULL, DYNAMIC_TYPE_TMP_BUFFER);
-#endif
-        return BUFFER_E;
-    }
-
-#ifdef WOLFSSL_SMALL_STACK
-    if (with_header) {
-        algo = (byte*)XMALLOC(MAX_ALGO_SZ, NULL, DYNAMIC_TYPE_TMP_BUFFER);
-        if (algo == NULL) {
-            XFREE(n, NULL, DYNAMIC_TYPE_TMP_BUFFER);
-            XFREE(e, NULL, DYNAMIC_TYPE_TMP_BUFFER);
-            return MEMORY_E;
-        }
-    }
-#endif
-
-    seqSz  = SetSequence(nSz + eSz, seq);
-
-    /* headers */
-    if (with_header) {
-        algoSz = SetAlgoID(RSAk, algo, keyType, 0);
-        lenSz  = SetLength(seqSz + nSz + eSz + 1, len);
-        len[lenSz++] = 0;   /* trailing 0 */
-
-        /* write */
-        idx = SetSequence(nSz + eSz + seqSz + lenSz + 1 + algoSz, output);
-            /* 1 is for ASN_BIT_STRING */
-        /* algo */
-        XMEMCPY(output + idx, algo, algoSz);
-        idx += algoSz;
-        /* bit string */
-        output[idx++] = ASN_BIT_STRING;
-        /* length */
-        XMEMCPY(output + idx, len, lenSz);
-        idx += lenSz;
-    }
-    else
-        idx = 0;
-
-    /* seq */
-    XMEMCPY(output + idx, seq, seqSz);
-    idx += seqSz;
-    /* n */
-    XMEMCPY(output + idx, n, nSz);
-    idx += nSz;
-    /* e */
-    XMEMCPY(output + idx, e, eSz);
-    idx += eSz;
-
-#ifdef WOLFSSL_SMALL_STACK
-    XFREE(n,    NULL, DYNAMIC_TYPE_TMP_BUFFER);
-    XFREE(e,    NULL, DYNAMIC_TYPE_TMP_BUFFER);
-    if (with_header)
-        XFREE(algo, NULL, DYNAMIC_TYPE_TMP_BUFFER);
-#endif
-
-    return idx;
-}
-=======
->>>>>>> 6041b117
 
 
 static INLINE byte itob(int number)
@@ -6458,12 +6323,8 @@
     if (cert->keyType == RSA_KEY) {
         if (rsaKey == NULL)
             return PUBLIC_KEY_E;
-<<<<<<< HEAD
-        der->publicKeySz = SetRsaPublicKey(der->publicKey, rsaKey, 1);
-=======
         der->publicKeySz = SetRsaPublicKey(der->publicKey, rsaKey,
-                                           sizeof(der->publicKey));
->>>>>>> 6041b117
+                                           sizeof(der->publicKey), 1);
         if (der->publicKeySz <= 0)
             return PUBLIC_KEY_E;
     }
@@ -7003,12 +6864,8 @@
     if (cert->keyType == RSA_KEY) {
         if (rsaKey == NULL)
             return PUBLIC_KEY_E;
-<<<<<<< HEAD
-        der->publicKeySz = SetRsaPublicKey(der->publicKey, rsaKey, 1);
-=======
         der->publicKeySz = SetRsaPublicKey(der->publicKey, rsaKey,
-                                           sizeof(der->publicKey));
->>>>>>> 6041b117
+                                           sizeof(der->publicKey), 1);
         if (der->publicKeySz <= 0)
             return PUBLIC_KEY_E;
     }
@@ -7266,7 +7123,7 @@
 
     /* RSA public key */
     if (rsakey != NULL)
-        bufferSz = SetRsaPublicKey(buffer, rsakey, 0);
+        bufferSz = SetRsaPublicKey(buffer, rsakey, MAX_PUBLIC_KEY_SZ, 0);
 #ifdef HAVE_ECC
     /* ECC public key */
     else if (eckey != NULL)
