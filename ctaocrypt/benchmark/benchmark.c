/* benchmark.c
 *
 * Copyright (C) 2006-2013 wolfSSL Inc.
 *
 * This file is part of CyaSSL.
 *
 * CyaSSL is free software; you can redistribute it and/or modify
 * it under the terms of the GNU General Public License as published by
 * the Free Software Foundation; either version 2 of the License, or
 * (at your option) any later version.
 *
 * CyaSSL is distributed in the hope that it will be useful,
 * but WITHOUT ANY WARRANTY; without even the implied warranty of
 * MERCHANTABILITY or FITNESS FOR A PARTICULAR PURPOSE.  See the
 * GNU General Public License for more details.
 *
 * You should have received a copy of the GNU General Public License
 * along with this program; if not, write to the Free Software
 * Foundation, Inc., 59 Temple Place - Suite 330, Boston, MA 02111-1307, USA
 */

/* CTaoCrypt benchmark */

#ifdef HAVE_CONFIG_H
    #include <config.h>
#endif

#include <cyassl/ctaocrypt/settings.h>

#include <string.h>
#include <stdio.h>

#include <cyassl/ctaocrypt/des3.h>
#include <cyassl/ctaocrypt/arc4.h>
#include <cyassl/ctaocrypt/hc128.h>
#include <cyassl/ctaocrypt/rabbit.h>
#include <cyassl/ctaocrypt/aes.h>
#include <cyassl/ctaocrypt/camellia.h>
#include <cyassl/ctaocrypt/md5.h>
#include <cyassl/ctaocrypt/sha.h>
#include <cyassl/ctaocrypt/sha256.h>
#include <cyassl/ctaocrypt/sha512.h>
#include <cyassl/ctaocrypt/rsa.h>
#include <cyassl/ctaocrypt/asn.h>
#include <cyassl/ctaocrypt/ripemd.h>
#include <cyassl/ctaocrypt/ecc.h>

#include <cyassl/ctaocrypt/dh.h>
#ifdef HAVE_CAVIUM
    #include "cavium_sysdep.h"
    #include "cavium_common.h"
    #include "cavium_ioctl.h"
#endif

#if defined(CYASSL_MDK_ARM)
    extern FILE * CyaSSL_fopen(const char *fname, const char *mode) ;
    #define fopen CyaSSL_fopen
#endif

#if defined(USE_CERT_BUFFERS_1024) || defined(USE_CERT_BUFFERS_2048)
    /* include test cert and key buffers for use with NO_FILESYSTEM */
    #if defined(CYASSL_MDK_ARM)
        #include "cert_data.h" /* use certs_test.c for initial data, 
                                      so other commands can share the data. */
    #else
        #include <cyassl/certs_test.h>
    #endif
#endif


#ifdef HAVE_BLAKE2
    #include <cyassl/ctaocrypt/blake2.h>
    void bench_blake2(void);
#endif

#ifdef _MSC_VER
    /* 4996 warning to use MS extensions e.g., strcpy_s instead of strncpy */
    #pragma warning(disable: 4996)
#endif

void bench_des(void);
void bench_arc4(void);
void bench_hc128(void);
void bench_rabbit(void);
void bench_aes(int);
void bench_aesgcm(void);
void bench_aesccm(void);
void bench_camellia(void);

void bench_md5(void);
void bench_sha(void);
void bench_sha256(void);
void bench_sha512(void);
void bench_ripemd(void);

void bench_rsa(void);
void bench_rsaKeyGen(void);
void bench_dh(void);
#ifdef HAVE_ECC
void bench_eccKeyGen(void);
void bench_eccKeyAgree(void);
#endif

double current_time(int);


#ifdef HAVE_CAVIUM

static int OpenNitroxDevice(int dma_mode,int dev_id)
{
   Csp1CoreAssignment core_assign;
   Uint32             device;

   if (CspInitialize(CAVIUM_DIRECT,CAVIUM_DEV_ID))
      return -1;
   if (Csp1GetDevType(&device))
      return -1;
   if (device != NPX_DEVICE) {
      if (ioctl(gpkpdev_hdlr[CAVIUM_DEV_ID], IOCTL_CSP1_GET_CORE_ASSIGNMENT,
                (Uint32 *)&core_assign)!= 0)
         return -1;
   }
   CspShutdown(CAVIUM_DEV_ID);

   return CspInitialize(dma_mode, dev_id);
}

#endif


/* so embedded projects can pull in tests on their own */
#if !defined(NO_MAIN_DRIVER)

int main(int argc, char** argv)

{
  (void)argc;
  (void)argv;
#else
int benchmark_test(void *args) 
{
#endif

	#ifdef HAVE_CAVIUM
    int ret = OpenNitroxDevice(CAVIUM_DIRECT, CAVIUM_DEV_ID);
    if (ret != 0) {
        printf("Cavium OpenNitroxDevice failed\n");
        exit(-1);
    }
#endif /* HAVE_CAVIUM */
#ifndef NO_AES
    bench_aes(0);
    bench_aes(1);
#endif
#ifdef HAVE_AESGCM
    bench_aesgcm();
#endif
#ifdef HAVE_AESCCM
    bench_aesccm();
#endif
#ifdef HAVE_CAMELLIA
    bench_camellia();
#endif
#ifndef NO_RC4
    bench_arc4();
#endif
#ifdef HAVE_HC128
    bench_hc128();
#endif
#ifndef NO_RABBIT
    bench_rabbit();
#endif
#ifndef NO_DES3
    bench_des();
#endif
    
    printf("\n");

#ifndef NO_MD5
    bench_md5();
#endif
#ifndef NO_SHA
    bench_sha();
#endif
#ifndef NO_SHA256
    bench_sha256();
#endif
#ifdef CYASSL_SHA512
    bench_sha512();
#endif
#ifdef CYASSL_RIPEMD
    bench_ripemd();
#endif
#ifdef HAVE_BLAKE2
    bench_blake2();
#endif

    printf("\n");

#ifndef NO_RSA
    bench_rsa();
#endif

#ifndef NO_DH
    bench_dh();
#endif

#if defined(CYASSL_KEY_GEN) && !defined(NO_RSA)
    bench_rsaKeyGen();
#endif

#ifdef HAVE_ECC 
    bench_eccKeyGen();
    bench_eccKeyAgree();
#endif

    return 0;
}


#ifdef BENCH_EMBEDDED
const int numBlocks = 25;       /* how many kB/megs to test (en/de)cryption */
const char blockType[] = "kB";  /* used in printf output */
const int times     = 1;        /* public key iterations */
#else
const int numBlocks = 5;
const char blockType[] = "megs";
const int times     = 100;
#endif

const byte key[] = 
{
    0x01,0x23,0x45,0x67,0x89,0xab,0xcd,0xef,
    0xfe,0xde,0xba,0x98,0x76,0x54,0x32,0x10,
    0x89,0xab,0xcd,0xef,0x01,0x23,0x45,0x67
};

const byte iv[] = 
{
    0x12,0x34,0x56,0x78,0x90,0xab,0xcd,0xef,
    0x01,0x01,0x01,0x01,0x01,0x01,0x01,0x01,
    0x11,0x21,0x31,0x41,0x51,0x61,0x71,0x81
    
};


/* use kB instead of mB for embedded benchmarking */
#ifdef BENCH_EMBEDDED
byte plain [1024];
byte cipher[1024];
#else
byte plain [1024*1024];
byte cipher[1024*1024];
#endif


#ifndef NO_AES
void bench_aes(int show)
{
    Aes    enc;
    double start, total, persec;
    int    i;

#ifdef HAVE_CAVIUM
    if (AesInitCavium(&enc, CAVIUM_DEV_ID) != 0)
        printf("aes init cavium failed\n");
#endif

    AesSetKey(&enc, key, 16, iv, AES_ENCRYPTION);
    start = current_time(1);

    for(i = 0; i < numBlocks; i++)
        AesCbcEncrypt(&enc, plain, cipher, sizeof(plain));

    total = current_time(0) - start;

    persec = 1 / total * numBlocks;
#ifdef BENCH_EMBEDDED
    /* since using kB, convert to MB/s */
    persec = persec / 1024;
#endif

    if (show)
        printf("AES      %d %s took %5.3f seconds, %6.2f MB/s\n", numBlocks,
                                                  blockType, total, persec);
#ifdef HAVE_CAVIUM
    AesFreeCavium(&enc);
#endif
}
#endif


byte additional[13];
byte tag[16];


#ifdef HAVE_AESGCM
void bench_aesgcm(void)
{
    Aes    enc;
    double start, total, persec;
    int    i;

    AesGcmSetKey(&enc, key, 16);
    start = current_time(1);

    for(i = 0; i < numBlocks; i++)
        AesGcmEncrypt(&enc, cipher, plain, sizeof(plain), iv, 12,
                        tag, 16, additional, 13);

    total = current_time(0) - start;

    persec = 1 / total * numBlocks;
#ifdef BENCH_EMBEDDED
    /* since using kB, convert to MB/s */
    persec = persec / 1024;
#endif

    printf("AES-GCM  %d %s took %5.3f seconds, %6.2f MB/s\n", numBlocks,
                                              blockType, total, persec);
}
#endif


#ifdef HAVE_AESCCM
void bench_aesccm(void)
{
    Aes    enc;
    double start, total, persec;
    int    i;

    AesCcmSetKey(&enc, key, 16);
    start = current_time(1);

    for(i = 0; i < numBlocks; i++)
        AesCcmEncrypt(&enc, cipher, plain, sizeof(plain), iv, 12,
                        tag, 16, additional, 13);

    total = current_time(0) - start;

    persec = 1 / total * numBlocks;
#ifdef BENCH_EMBEDDED
    /* since using kB, convert to MB/s */
    persec = persec / 1024;
#endif

    printf("AES-CCM  %d %s took %5.3f seconds, %6.2f MB/s\n", numBlocks,
                                              blockType, total, persec);
}
#endif


#ifdef HAVE_CAMELLIA
void bench_camellia(void)
{
    Camellia cam;
    double start, total, persec;
    int    i;

    CamelliaSetKey(&cam, key, 16, iv);
    start = current_time(1);

    for(i = 0; i < numBlocks; i++)
        CamelliaCbcEncrypt(&cam, plain, cipher, sizeof(plain));

    total = current_time(0) - start;

    persec = 1 / total * numBlocks;
#ifdef BENCH_EMBEDDED
    /* since using kB, convert to MB/s */
    persec = persec / 1024;
#endif

    printf("Camellia %d %s took %5.3f seconds, %6.2f MB/s\n", numBlocks,
                                              blockType, total, persec);
}
#endif


#ifndef NO_DES3
void bench_des(void)
{
    Des3   enc;
    double start, total, persec;
    int    i;

#ifdef HAVE_CAVIUM
    if (Des3_InitCavium(&enc, CAVIUM_DEV_ID) != 0)
        printf("des3 init cavium failed\n");
#endif
    Des3_SetKey(&enc, key, iv, DES_ENCRYPTION);
    start = current_time(1);

    for(i = 0; i < numBlocks; i++)
        Des3_CbcEncrypt(&enc, plain, cipher, sizeof(plain));

    total = current_time(0) - start;

    persec = 1 / total * numBlocks;
#ifdef BENCH_EMBEDDED
    /* since using kB, convert to MB/s */
    persec = persec / 1024;
#endif

    printf("3DES     %d %s took %5.3f seconds, %6.2f MB/s\n", numBlocks,
                                              blockType, total, persec);
#ifdef HAVE_CAVIUM
    Des3_FreeCavium(&enc);
#endif
}
#endif


#ifndef NO_RC4
void bench_arc4(void)
{
    Arc4   enc;
    double start, total, persec;
    int    i;
    
#ifdef HAVE_CAVIUM
    if (Arc4InitCavium(&enc, CAVIUM_DEV_ID) != 0)
        printf("arc4 init cavium failed\n");
#endif

    Arc4SetKey(&enc, key, 16);
    start = current_time(1);

    for(i = 0; i < numBlocks; i++)
        Arc4Process(&enc, cipher, plain, sizeof(plain));

    total = current_time(0) - start;
    persec = 1 / total * numBlocks;
#ifdef BENCH_EMBEDDED
    /* since using kB, convert to MB/s */
    persec = persec / 1024;
#endif

    printf("ARC4     %d %s took %5.3f seconds, %6.2f MB/s\n", numBlocks,
                                              blockType, total, persec);
#ifdef HAVE_CAVIUM
    Arc4FreeCavium(&enc);
#endif
}
#endif


#ifdef HAVE_HC128
void bench_hc128(void)
{
    HC128  enc;
    double start, total, persec;
    int    i;
    
    Hc128_SetKey(&enc, key, iv);
    start = current_time(1);

    for(i = 0; i < numBlocks; i++)
        Hc128_Process(&enc, cipher, plain, sizeof(plain));

    total = current_time(0) - start;
    persec = 1 / total * numBlocks;
#ifdef BENCH_EMBEDDED
    /* since using kB, convert to MB/s */
    persec = persec / 1024;
#endif

    printf("HC128    %d %s took %5.3f seconds, %6.2f MB/s\n", numBlocks,
                                              blockType, total, persec);
}
#endif /* HAVE_HC128 */


#ifndef NO_RABBIT
void bench_rabbit(void)
{
    Rabbit  enc;
    double start, total, persec;
    int    i;
    
    RabbitSetKey(&enc, key, iv);
    start = current_time(1);

    for(i = 0; i < numBlocks; i++)
        RabbitProcess(&enc, cipher, plain, sizeof(plain));

    total = current_time(0) - start;
    persec = 1 / total * numBlocks;
#ifdef BENCH_EMBEDDED
    /* since using kB, convert to MB/s */
    persec = persec / 1024;
#endif

    printf("RABBIT   %d %s took %5.3f seconds, %6.2f MB/s\n", numBlocks,
                                              blockType, total, persec);
}
#endif /* NO_RABBIT */


#ifndef NO_MD5
void bench_md5(void)
{
    Md5    hash;
    byte   digest[MD5_DIGEST_SIZE];
    double start, total, persec;
    int    i;

    InitMd5(&hash);
    start = current_time(1);

    for(i = 0; i < numBlocks; i++)
        Md5Update(&hash, plain, sizeof(plain));
   
    Md5Final(&hash, digest);

    total = current_time(0) - start;
    persec = 1 / total * numBlocks;
#ifdef BENCH_EMBEDDED
    /* since using kB, convert to MB/s */
    persec = persec / 1024;
#endif

    printf("MD5      %d %s took %5.3f seconds, %6.2f MB/s\n", numBlocks,
                                              blockType, total, persec);
}
#endif /* NO_MD5 */


#ifndef NO_SHA
void bench_sha(void)
{
    Sha    hash;
    byte   digest[SHA_DIGEST_SIZE];
    double start, total, persec;
    int    i;
        
    InitSha(&hash);
    start = current_time(1);
    
    for(i = 0; i < numBlocks; i++)
        ShaUpdate(&hash, plain, sizeof(plain));
   
    ShaFinal(&hash, digest);

    total = current_time(0) - start;
    persec = 1 / total * numBlocks;
#ifdef BENCH_EMBEDDED
    /* since using kB, convert to MB/s */
    persec = persec / 1024;
#endif

    printf("SHA      %d %s took %5.3f seconds, %6.2f MB/s\n", numBlocks,
                                              blockType, total, persec);
}
#endif /* NO_SHA */


#ifndef NO_SHA256
void bench_sha256(void)
{
    Sha256 hash;
    byte   digest[SHA256_DIGEST_SIZE];
    double start, total, persec;
    int    i;
        
    InitSha256(&hash);
    start = current_time(1);
    
    for(i = 0; i < numBlocks; i++)
        Sha256Update(&hash, plain, sizeof(plain));
   
    Sha256Final(&hash, digest);

    total = current_time(0) - start;
    persec = 1 / total * numBlocks;
#ifdef BENCH_EMBEDDED
    /* since using kB, convert to MB/s */
    persec = persec / 1024;
#endif

    printf("SHA-256  %d %s took %5.3f seconds, %6.2f MB/s\n", numBlocks,
                                              blockType, total, persec);
}
#endif

#ifdef CYASSL_SHA512
void bench_sha512(void)
{
    Sha512 hash;
    byte   digest[SHA512_DIGEST_SIZE];
    double start, total, persec;
    int    i;
        
    InitSha512(&hash);
    start = current_time(1);
    
    for(i = 0; i < numBlocks; i++)
        Sha512Update(&hash, plain, sizeof(plain));
   
    Sha512Final(&hash, digest);

    total = current_time(0) - start;
    persec = 1 / total * numBlocks;
#ifdef BENCH_EMBEDDED
    /* since using kB, convert to MB/s */
    persec = persec / 1024;
#endif

    printf("SHA-512  %d %s took %5.3f seconds, %6.2f MB/s\n", numBlocks,
                                              blockType, total, persec);
}
#endif

#ifdef CYASSL_RIPEMD
void bench_ripemd(void)
{
    RipeMd hash;
    byte   digest[RIPEMD_DIGEST_SIZE];
    double start, total, persec;
    int    i;
        
    InitRipeMd(&hash);
    start = current_time(1);
    
    for(i = 0; i < numBlocks; i++)
        RipeMdUpdate(&hash, plain, sizeof(plain));
   
    RipeMdFinal(&hash, digest);

    total = current_time(0) - start;
    persec = 1 / total * numBlocks;
#ifdef BENCH_EMBEDDED
    /* since using kB, convert to MB/s */
    persec = persec / 1024;
#endif

    printf("RIPEMD   %d %s took %5.3f seconds, %6.2f MB/s\n", numBlocks,
                                              blockType, total, persec);
}
#endif


#ifdef HAVE_BLAKE2
void bench_blake2(void)
{
    Blake2b b2b;
    byte    digest[64];
    double  start, total, persec;
    int     i;
       
    InitBlake2b(&b2b, 64); 
    start = current_time(1);
    
    for(i = 0; i < numBlocks; i++)
        Blake2bUpdate(&b2b, plain, sizeof(plain));
   
    Blake2bFinal(&b2b, digest, 64);

    total = current_time(0) - start;
    persec = 1 / total * numBlocks;
#ifdef BENCH_EMBEDDED
    /* since using kB, convert to MB/s */
    persec = persec / 1024;
#endif

    printf("BLAKE2b  %d %s took %5.3f seconds, %6.2f MB/s\n", numBlocks,
                                              blockType, total, persec);
}
#endif


#if !defined(NO_RSA) || !defined(NO_DH) \
                                || defined(CYASSL_KEYGEN) || defined(HAVE_ECC)
RNG rng;
#endif

#ifndef NO_RSA


#if !defined(USE_CERT_BUFFERS_1024) && !defined(USE_CERT_BUFFERS_2048) && \
                                                    defined(CYASSL_MDK_SHELL)
static char *certRSAname = "certs/rsa2048.der" ;
void set_Bench_RSA_File(char * cert) { certRSAname = cert ; }   
                                                 /* set by shell command */
#elif defined(CYASSL_MDK_SHELL)
    /* nothing */
#else
static const char *certRSAname = "certs/rsa2048.der" ;
#endif

void bench_rsa(void)
{
    int    i;
    int    ret;
    byte   tmp[3072];
    size_t bytes;
    word32 idx = 0;

    byte      message[] = "Everyone gets Friday off.";
    byte      enc[512];  /* for up to 4096 bit */
    const int len = (int)strlen((char*)message);
    double    start, total, each, milliEach;
    
    RsaKey rsaKey;
    int    rsaKeySz = 2048; /* used in printf */

#ifdef USE_CERT_BUFFERS_1024
    XMEMCPY(tmp, rsa_key_der_1024, sizeof_rsa_key_der_1024);
    bytes = sizeof_rsa_key_der_1024;
    rsaKeySz = 1024;
#elif defined(USE_CERT_BUFFERS_2048)
    XMEMCPY(tmp, rsa_key_der_2048, sizeof_rsa_key_der_2048);
    bytes = sizeof_rsa_key_der_2048;
#else
    FILE*  file = fopen(certRSAname, "rb");

    if (!file) {
        printf("can't find %s, Please run from CyaSSL home dir\n", certRSAname);
        return;
    }
    
    bytes = fread(tmp, 1, sizeof(tmp), file);
    fclose(file);
#endif /* USE_CERT_BUFFERS */

		
#ifdef HAVE_CAVIUM
    if (RsaInitCavium(&rsaKey, CAVIUM_DEV_ID) != 0)
        printf("RSA init cavium failed\n");
#endif
    ret = InitRng(&rng);
    if (ret < 0) {
        printf("InitRNG failed\n");
        return;
    }
    InitRsaKey(&rsaKey, 0);
    ret = RsaPrivateKeyDecode(tmp, &idx, &rsaKey, (word32)bytes);
    
    start = current_time(1);

    for (i = 0; i < times; i++)
        ret = RsaPublicEncrypt(message,len,enc,sizeof(enc), &rsaKey, &rng);

    total = current_time(0) - start;
    each  = total / times;   /* per second   */
    milliEach = each * 1000; /* milliseconds */

    printf("RSA %d encryption took %6.2f milliseconds, avg over %d" 
           " iterations\n", rsaKeySz, milliEach, times);

    if (ret < 0) {
        printf("Rsa Public Encrypt failed\n");
        return;
    }

    start = current_time(1);

    for (i = 0; i < times; i++) {
         byte  out[512];  /* for up to 4096 bit */
         RsaPrivateDecrypt(enc, (word32)ret, out, sizeof(out), &rsaKey);
    }

    total = current_time(0) - start;
    each  = total / times;   /* per second   */
    milliEach = each * 1000; /* milliseconds */

    printf("RSA %d decryption took %6.2f milliseconds, avg over %d" 
           " iterations\n", rsaKeySz, milliEach, times);

    FreeRsaKey(&rsaKey);
#ifdef HAVE_CAVIUM
    RsaFreeCavium(&rsaKey);
#endif
}
#endif


#ifndef NO_DH


#if !defined(USE_CERT_BUFFERS_1024) && !defined(USE_CERT_BUFFERS_2048) && \
                                                    defined(CYASSL_MDK_SHELL)
static char *certDHname = "certs/dh2048.der" ;
void set_Bench_DH_File(char * cert) { certDHname = cert ; }    
                                            /* set by shell command */
#elif defined(CYASSL_MDK_SHELL)
    /* nothing */
#else
static const char *certDHname = "certs/dh2048.der" ;
#endif

void bench_dh(void)
{
    int    i, ret;
    byte   tmp[1024];
    size_t bytes;
    word32 idx = 0, pubSz, privSz, pubSz2, privSz2, agreeSz;

    byte   pub[256];    /* for 2048 bit */
    byte   priv[256];   /* for 2048 bit */
    byte   pub2[256];   /* for 2048 bit */
    byte   priv2[256];  /* for 2048 bit */
    byte   agree[256];  /* for 2048 bit */
    
    double start, total, each, milliEach;
    DhKey  dhKey;
    int    dhKeySz = 2048; /* used in printf */

	
#ifdef USE_CERT_BUFFERS_1024
    XMEMCPY(tmp, dh_key_der_1024, sizeof_dh_key_der_1024);
    bytes = sizeof_dh_key_der_1024;
    dhKeySz = 1024;
#elif defined(USE_CERT_BUFFERS_2048)
    XMEMCPY(tmp, dh_key_der_2048, sizeof_dh_key_der_2048);
    bytes = sizeof_dh_key_der_2048;
#else
    FILE*  file = fopen(certDHname, "rb");

    if (!file) {
        printf("can't find %s,  Please run from CyaSSL home dir\n", certDHname);
        return;
    }

    ret = InitRng(&rng);
    if (ret < 0) {
        printf("InitRNG failed\n");
        return;
    }
    bytes = fread(tmp, 1, sizeof(tmp), file);
#endif /* USE_CERT_BUFFERS */

		
    InitDhKey(&dhKey);
    bytes = DhKeyDecode(tmp, &idx, &dhKey, (word32)bytes);
    if (bytes != 0) {
        printf("dhekydecode failed, can't benchmark\n");
        #if !defined(USE_CERT_BUFFERS_1024) && !defined(USE_CERT_BUFFERS_2048)
            fclose(file);
        #endif
        return;
    }

    start = current_time(1);

    for (i = 0; i < times; i++)
        DhGenerateKeyPair(&dhKey, &rng, priv, &privSz, pub, &pubSz);

    total = current_time(0) - start;
    each  = total / times;   /* per second   */
    milliEach = each * 1000; /* milliseconds */

    printf("DH  %d key generation  %6.2f milliseconds, avg over %d" 
           " iterations\n", dhKeySz, milliEach, times);

    DhGenerateKeyPair(&dhKey, &rng, priv2, &privSz2, pub2, &pubSz2);
    start = current_time(1);

    for (i = 0; i < times; i++)
        DhAgree(&dhKey, agree, &agreeSz, priv, privSz, pub2, pubSz2);

    total = current_time(0) - start;
    each  = total / times;   /* per second   */
    milliEach = each * 1000; /* milliseconds */

    printf("DH  %d key agreement   %6.2f milliseconds, avg over %d" 
           " iterations\n", dhKeySz, milliEach, times);

#if !defined(USE_CERT_BUFFERS_1024) && !defined(USE_CERT_BUFFERS_2048)
    fclose(file);
#endif
    FreeDhKey(&dhKey);
}
#endif

#if defined(CYASSL_KEY_GEN) && !defined(NO_RSA)
void bench_rsaKeyGen(void)
{
    RsaKey genKey;
    double start, total, each, milliEach;
    int    i;
    const int genTimes = 5;
  
    /* 1024 bit */ 
    start = current_time(1);

    for(i = 0; i < genTimes; i++) {
        InitRsaKey(&genKey, 0); 
        MakeRsaKey(&genKey, 1024, 65537, &rng);
        FreeRsaKey(&genKey);
    }

    total = current_time(0) - start;
    each  = total / genTimes;  /* per second  */
    milliEach = each * 1000;   /* millisconds */
    printf("\n");
    printf("RSA 1024 key generation  %6.2f milliseconds, avg over %d" 
           " iterations\n", milliEach, genTimes);

    /* 2048 bit */
    start = current_time(1);

    for(i = 0; i < genTimes; i++) {
        InitRsaKey(&genKey, 0); 
        MakeRsaKey(&genKey, 2048, 65537, &rng);
        FreeRsaKey(&genKey);
    }

    total = current_time(0) - start;
    each  = total / genTimes;  /* per second  */
    milliEach = each * 1000;   /* millisconds */
    printf("RSA 2048 key generation  %6.2f milliseconds, avg over %d" 
           " iterations\n", milliEach, genTimes);
}
#endif /* CYASSL_KEY_GEN */

#ifdef HAVE_ECC 
void bench_eccKeyGen(void)
{
    ecc_key genKey;
    double start, total, each, milliEach;
<<<<<<< HEAD
    int    i;
    const int genTimes = 5;
=======
    int    i, ret;
    const int genTimes = 100;
>>>>>>> fb8c3e0c
  
    ret = InitRng(&rng);
    if (ret < 0) {
        printf("InitRNG failed\n");
        return;
    }
    /* 256 bit */ 
    start = current_time(1);

    for(i = 0; i < genTimes; i++) {
        ecc_make_key(&rng, 32, &genKey);
        ecc_free(&genKey);
    }

    total = current_time(0) - start;
    each  = total / genTimes;  /* per second  */
    milliEach = each * 1000;   /* millisconds */
    printf("\n");
    printf("ECC  256 key generation  %6.2f milliseconds, avg over %d" 
           " iterations\n", milliEach, genTimes);
}


void bench_eccKeyAgree(void)
{
    ecc_key genKey, genKey2;
    double start, total, each, milliEach;
    int    i, ret;
    const int agreeTimes = 5;
    byte   shared[1024];
    byte   sig[1024];
    byte   digest[32];
    word32 x;
 
    ecc_init(&genKey);
    ecc_init(&genKey2);

    ret = InitRng(&rng);
    if (ret < 0) {
        printf("InitRNG failed\n");
        return;
    }

    ret = ecc_make_key(&rng, 32, &genKey);
    if (ret != 0) {
        printf("ecc_make_key failed\n");
        return;
    }
    ret = ecc_make_key(&rng, 32, &genKey2);
    if (ret != 0) {
        printf("ecc_make_key failed\n");
        return;
    }

    /* 256 bit */ 
    start = current_time(1);

    for(i = 0; i < agreeTimes; i++) {
        x = sizeof(shared);
        ret = ecc_shared_secret(&genKey, &genKey2, shared, &x);
        if (ret != 0) {
            printf("ecc_shared_secret failed\n");
            return; 
        }
    }

    total = current_time(0) - start;
    each  = total / agreeTimes;  /* per second  */
    milliEach = each * 1000;   /* millisconds */
    printf("EC-DHE   key agreement   %6.2f milliseconds, avg over %d" 
           " iterations\n", milliEach, agreeTimes);

    /* make dummy digest */
    for (i = 0; i < (int)sizeof(digest); i++)
        digest[i] = i;


    start = current_time(1);

    for(i = 0; i < agreeTimes; i++) {
        x = sizeof(sig);
        ret = ecc_sign_hash(digest, sizeof(digest), sig, &x, &rng, &genKey);
        if (ret != 0) {
            printf("ecc_sign_hash failed\n");
            return; 
        }
    }

    total = current_time(0) - start;
    each  = total / agreeTimes;  /* per second  */
    milliEach = each * 1000;   /* millisconds */
    printf("EC-DSA   sign   time     %6.2f milliseconds, avg over %d" 
           " iterations\n", milliEach, agreeTimes);

    start = current_time(1);

    for(i = 0; i < agreeTimes; i++) {
        int verify = 0;
        ret = ecc_verify_hash(sig, x, digest, sizeof(digest), &verify, &genKey);
        if (ret != 0) {
            printf("ecc_verify_hash failed\n");
            return; 
        }
    }

    total = current_time(0) - start;
    each  = total / agreeTimes;  /* per second  */
    milliEach = each * 1000;     /* millisconds */
    printf("EC-DSA   verify time     %6.2f milliseconds, avg over %d" 
           " iterations\n", milliEach, agreeTimes);

    ecc_free(&genKey2);
    ecc_free(&genKey);
}
#endif /* HAVE_ECC */


#ifdef _WIN32

    #define WIN32_LEAN_AND_MEAN
    #include <windows.h>

    double current_time(int reset)
    {
        (void)reset;

        static int init = 0;
        static LARGE_INTEGER freq;
    
        LARGE_INTEGER count;

        if (!init) {
            QueryPerformanceFrequency(&freq);
            init = 1;
        }

        QueryPerformanceCounter(&count);

        return (double)count.QuadPart / freq.QuadPart;
    }

#elif defined MICROCHIP_PIC32

    #include <peripheral/timer.h>

    double current_time(int reset)
    {
        /* NOTE: core timer tick rate = 40 Mhz, 1 tick = 25 ns */

        unsigned int ns;

        /* should we reset our timer back to zero? Helps prevent timer
           rollover */

        if (reset) {
            WriteCoreTimer(0);
        }

        /* get timer in ns */
        ns = ReadCoreTimer() * 25;

        /* return seconds as a double */
        return ( ns / 1000000000.0 );
    }
		
#elif defined CYASSL_MDK_ARM
    extern double current_time(int reset) ;
#else

    #include <sys/time.h>

    double current_time(int reset)
    {
        (void) reset;

        struct timeval tv;
        gettimeofday(&tv, 0);

        return (double)tv.tv_sec + (double)tv.tv_usec / 1000000;
    }

#endif /* _WIN32 */
<|MERGE_RESOLUTION|>--- conflicted
+++ resolved
@@ -919,13 +919,8 @@
 {
     ecc_key genKey;
     double start, total, each, milliEach;
-<<<<<<< HEAD
-    int    i;
+    int    i, ret;
     const int genTimes = 5;
-=======
-    int    i, ret;
-    const int genTimes = 100;
->>>>>>> fb8c3e0c
   
     ret = InitRng(&rng);
     if (ret < 0) {
