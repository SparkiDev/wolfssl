/* random.c
 *
 * Copyright (C) 2006-2013 wolfSSL Inc.
 *
 * This file is part of CyaSSL.
 *
 * CyaSSL is free software; you can redistribute it and/or modify
 * it under the terms of the GNU General Public License as published by
 * the Free Software Foundation; either version 2 of the License, or
 * (at your option) any later version.
 *
 * CyaSSL is distributed in the hope that it will be useful,
 * but WITHOUT ANY WARRANTY; without even the implied warranty of
 * MERCHANTABILITY or FITNESS FOR A PARTICULAR PURPOSE.  See the
 * GNU General Public License for more details.
 *
 * You should have received a copy of the GNU General Public License
 * along with this program; if not, write to the Free Software
 * Foundation, Inc., 59 Temple Place - Suite 330, Boston, MA 02111-1307, USA
 */

#ifdef HAVE_CONFIG_H
    #include <config.h>
#endif

/* on HPUX 11 you may need to install /dev/random see
   http://h20293.www2.hp.com/portal/swdepot/displayProductInfo.do?productNumber=KRNG11I

*/

#include <cyassl/ctaocrypt/random.h>
#include <cyassl/ctaocrypt/error.h>

#ifdef NO_RC4
    #include <cyassl/ctaocrypt/sha256.h>

    #ifdef NO_INLINE
        #include <cyassl/ctaocrypt/misc.h>
    #else
        #define MISC_DUMM_FUNC misc_dummy_random
        #include <ctaocrypt/src/misc.c>
    #endif
#endif

#if defined(USE_WINDOWS_API)
    #ifndef _WIN32_WINNT
        #define _WIN32_WINNT 0x0400
    #endif
    #include <windows.h>
    #include <wincrypt.h>
#else
    #if !defined(NO_DEV_RANDOM) && !defined(CYASSL_MDK_ARM) 
            #include <fcntl.h>
        #ifndef EBSNET
            #include <unistd.h>
        #endif
    #else
        /* include headers that may be needed to get good seed */
    #endif
#endif /* USE_WINDOWS_API */


#ifdef NO_RC4

/* Start NIST DRBG code */

#define OUTPUT_BLOCK_LEN (256/8)
#define MAX_REQUEST_LEN  (0x1000)
#define MAX_STRING_LEN   (0x100000000)
#define RESEED_MAX       (0x100000000000LL)
#define ENTROPY_SZ       256

#define DBRG_SUCCESS 0
#define DBRG_ERROR 1
#define DBRG_NEED_RESEED 2


enum {
    dbrgInitC     = 0,
    dbrgReseed    = 1,
    dbrgGenerateW = 2,
    dbrgGenerateH = 3,
    dbrgInitV
};


static int Hash_df(RNG* rng, byte* out, word32 outSz, byte type, byte* inA, word32 inASz,
                               byte* inB, word32 inBSz, byte* inC, word32 inCSz)
{
    byte ctr;
    int i;
    int len;
    word32 bits = (outSz * 8); /* reverse byte order */

    #ifdef LITTLE_ENDIAN_ORDER
        bits = ByteReverseWord32(bits);
    #endif
    len = (outSz / SHA256_DIGEST_SIZE)
        + ((outSz % SHA256_DIGEST_SIZE) ? 1 : 0);

    for (i = 0, ctr = 1; i < len; i++, ctr++)
    {
        InitSha256(&rng->sha);
        Sha256Update(&rng->sha, &ctr, sizeof(ctr));
        Sha256Update(&rng->sha, (byte*)&bits, sizeof(bits));
        /* churning V is the only string that doesn't have 
         * the type added */
        if (type != dbrgInitV)
            Sha256Update(&rng->sha, &type, sizeof(type));
        Sha256Update(&rng->sha, inA, inASz);
        if (inB != NULL && inBSz > 0)
            Sha256Update(&rng->sha, inB, inBSz);
        if (inC != NULL && inCSz > 0)
            Sha256Update(&rng->sha, inC, inCSz);
        Sha256Final(&rng->sha, rng->digest);

        if (outSz > SHA256_DIGEST_SIZE) {
            XMEMCPY(out, rng->digest, SHA256_DIGEST_SIZE);
            outSz -= SHA256_DIGEST_SIZE;
            out += SHA256_DIGEST_SIZE;
        }
        else {
            XMEMCPY(out, rng->digest, outSz);
        }
    }

    return DBRG_SUCCESS;
}


static int Hash_DBRG_Reseed(RNG* rng, byte* entropy, word32 entropySz)
{
    byte seed[DBRG_SEED_LEN];

    Hash_df(rng, seed, sizeof(seed), dbrgInitV, rng->V, sizeof(rng->V),
                                                  entropy, entropySz, NULL, 0);
    XMEMCPY(rng->V, seed, sizeof(rng->V));
    XMEMSET(seed, 0, sizeof(seed));

    Hash_df(rng, rng->C, sizeof(rng->C), dbrgInitC, rng->V, sizeof(rng->V),
                                                             NULL, 0, NULL, 0);
    rng->reseed_ctr = 1;
    return 0;
}

static INLINE void array_add_one(byte* data, word32 dataSz)
{
    int i;

    for (i = dataSz - 1; i >= 0; i--)
    {
        data[i]++;
        if (data[i] != 0) break;
    }
}

static void Hash_gen(RNG* rng, byte* out, word32 outSz, byte* V)
{
    byte data[DBRG_SEED_LEN];
    int i;
    int len = (outSz / SHA256_DIGEST_SIZE)
        + ((outSz % SHA256_DIGEST_SIZE) ? 1 : 0);

    XMEMCPY(data, V, sizeof(data));
    for (i = 0; i < len; i++) {
        InitSha256(&rng->sha);
        Sha256Update(&rng->sha, data, sizeof(data));
        Sha256Final(&rng->sha, rng->digest);
        if (outSz > SHA256_DIGEST_SIZE) {
            XMEMCPY(out, rng->digest, SHA256_DIGEST_SIZE);
            outSz -= SHA256_DIGEST_SIZE;
            out += SHA256_DIGEST_SIZE;
            array_add_one(data, DBRG_SEED_LEN);
        }
        else {
            XMEMCPY(out, rng->digest, outSz);
        }
    }
    XMEMSET(data, 0, sizeof(data));
}


static INLINE void array_add(byte* d, word32 dLen, byte* s, word32 sLen)
{
    word16 carry = 0;

    if (dLen > 0 && sLen > 0 && dLen >= sLen) {
        int sIdx, dIdx;
            
        for (sIdx = sLen - 1, dIdx = dLen - 1; sIdx >= 0; dIdx--, sIdx--)
        {
            carry += d[dIdx] + s[sIdx];
            d[dIdx] = carry;
            carry >>= 8;
        } 
        if (dIdx > 0)
            d[dIdx] += carry;
    }
}


static int Hash_DBRG_Generate(RNG* rng, byte* out, word32 outSz)
{
    int ret;

    if (rng->reseed_ctr != RESEED_MAX) {
        byte type = dbrgGenerateH;

        Hash_gen(rng, out, outSz, rng->V);
        InitSha256(&rng->sha);
        Sha256Update(&rng->sha, &type, sizeof(type));
        Sha256Update(&rng->sha, rng->V, sizeof(rng->V));
        Sha256Final(&rng->sha, rng->digest);
        array_add(rng->V, sizeof(rng->V), rng->digest, sizeof(rng->digest));
        array_add(rng->V, sizeof(rng->V), rng->C, sizeof(rng->C));
        array_add(rng->V, sizeof(rng->V),
                              (byte*)&rng->reseed_ctr, sizeof(rng->reseed_ctr));
        rng->reseed_ctr++;
        ret = DBRG_SUCCESS;
    }
    else {
        ret = DBRG_NEED_RESEED;
    }
    return ret;
}


static void Hash_DBRG_Instantiate(RNG* rng, byte* seed, word32 seedSz)
{
    XMEMSET(rng, 0, sizeof(*rng));
    Hash_df(rng, rng->V, sizeof(rng->V), dbrgInitV, seed, seedSz, NULL, 0, NULL, 0);
    Hash_df(rng, rng->C, sizeof(rng->C), dbrgInitC, rng->V, sizeof(rng->V),
                                                             NULL, 0, NULL, 0);
    rng->reseed_ctr = 1;
}


static int Hash_DBRG_Uninstantiate(RNG* rng)
{
    int result = DBRG_ERROR;

    if (rng != NULL) {
        XMEMSET(rng, 0, sizeof(*rng));
        result = DBRG_SUCCESS;
    }

    return result;
}

/* End NIST DRBG Code */



/* Get seed and key cipher */
int InitRng(RNG* rng)
{
    byte entropy[ENTROPY_SZ];
    int  ret = DBRG_ERROR;

    if (GenerateSeed(&rng->seed, entropy, sizeof(entropy)) == 0) {
        Hash_DBRG_Instantiate(rng, entropy, sizeof(entropy));
        ret = DBRG_SUCCESS;
    }
    XMEMSET(entropy, 0, sizeof(entropy));
    return ret;
}


/* place a generated block in output */
void RNG_GenerateBlock(RNG* rng, byte* output, word32 sz)
{
    int ret;

    XMEMSET(output, 0, sz);
    ret = Hash_DBRG_Generate(rng, output, sz);
    if (ret == DBRG_NEED_RESEED) {
        byte entropy[ENTROPY_SZ];
        ret = GenerateSeed(&rng->seed, entropy, sizeof(entropy));
        if (ret == 0) {
            Hash_DBRG_Reseed(rng, entropy, sizeof(entropy));
            ret = Hash_DBRG_Generate(rng, output, sz);
        }
        else
            ret = DBRG_ERROR;
        XMEMSET(entropy, 0, sizeof(entropy));
    }
}


byte RNG_GenerateByte(RNG* rng)
{
    byte b;
    RNG_GenerateBlock(rng, &b, 1);

    return b;
}


void FreeRng(RNG* rng)
{
    Hash_DBRG_Uninstantiate(rng);
}

#else /* NO_RC4 */

/* Get seed and key cipher */
int InitRng(RNG* rng)
{
    byte key[32];
    byte junk[256];
    int  ret;

#ifdef HAVE_CAVIUM
    if (rng->magic == CYASSL_RNG_CAVIUM_MAGIC)
        return 0; 
#endif
    ret = GenerateSeed(&rng->seed, key, sizeof(key));

    if (ret == 0) {
        Arc4SetKey(&rng->cipher, key, sizeof(key));
        RNG_GenerateBlock(rng, junk, sizeof(junk));  /* rid initial state */
    }

    return ret;
}

#ifdef HAVE_CAVIUM
    static void CaviumRNG_GenerateBlock(RNG* rng, byte* output, word32 sz);
#endif

/* place a generated block in output */
void RNG_GenerateBlock(RNG* rng, byte* output, word32 sz)
{
#ifdef HAVE_CAVIUM
    if (rng->magic == CYASSL_RNG_CAVIUM_MAGIC)
        return CaviumRNG_GenerateBlock(rng, output, sz); 
#endif
    XMEMSET(output, 0, sz);
    Arc4Process(&rng->cipher, output, output, sz);
}


byte RNG_GenerateByte(RNG* rng)
{
    byte b;
    RNG_GenerateBlock(rng, &b, 1);

    return b;
}


#ifdef HAVE_CAVIUM

#include <cyassl/ctaocrypt/logging.h>
#include "cavium_common.h"

/* Initiliaze RNG for use with Nitrox device */
int InitRngCavium(RNG* rng, int devId)
{
    if (rng == NULL)
        return -1;

    rng->devId = devId;
    rng->magic = CYASSL_RNG_CAVIUM_MAGIC;
   
    return 0;
}


static void CaviumRNG_GenerateBlock(RNG* rng, byte* output, word32 sz)
{
    word   offset = 0;
    word32 requestId;

    while (sz > CYASSL_MAX_16BIT) {
        word16 slen = (word16)CYASSL_MAX_16BIT;
        if (CspRandom(CAVIUM_BLOCKING, slen, output + offset, &requestId,
                      rng->devId) != 0) {
            CYASSL_MSG("Cavium RNG failed");
        }
        sz     -= CYASSL_MAX_16BIT;
        offset += CYASSL_MAX_16BIT;
    }
    if (sz) {
        word16 slen = (word16)sz;
        if (CspRandom(CAVIUM_BLOCKING, slen, output + offset, &requestId,
                      rng->devId) != 0) {
            CYASSL_MSG("Cavium RNG failed");
        }
    }
}

#endif /* HAVE_CAVIUM */

#endif /* NO_RC4 */


#if defined(USE_WINDOWS_API)


int GenerateSeed(OS_Seed* os, byte* output, word32 sz)
{
    if(!CryptAcquireContext(&os->handle, 0, 0, PROV_RSA_FULL,
                            CRYPT_VERIFYCONTEXT))
        return WINCRYPT_E;

    if (!CryptGenRandom(os->handle, sz, output))
        return CRYPTGEN_E;

    CryptReleaseContext(os->handle, 0);

    return 0;
}


#elif defined(THREADX) || defined(EBSNET)

#include "rtprand.h"   /* rtp_rand () */
#include "rtptime.h"   /* rtp_get_system_msec() */


int GenerateSeed(OS_Seed* os, byte* output, word32 sz)
{
    int i;
    rtp_srand(rtp_get_system_msec());

    for (i = 0; i < sz; i++ ) {
        output[i] = rtp_rand() % 256;
        if ( (i % 8) == 7)
            rtp_srand(rtp_get_system_msec());
    }

    return 0;
}


#elif defined(MICRIUM)

int GenerateSeed(OS_Seed* os, byte* output, word32 sz)
{
    #if (NET_SECURE_MGR_CFG_EN == DEF_ENABLED)
        NetSecure_InitSeed(output, sz);
    #endif
    return 0;
}

#elif defined(MBED)

/* write a real one !!!, just for testing board */
int GenerateSeed(OS_Seed* os, byte* output, word32 sz)
{
    int i;
    for (i = 0; i < sz; i++ )
        output[i] = i;

    return 0;
}

#elif defined(MICROCHIP_PIC32)

#include <peripheral/timer.h>

/* uses the core timer, in nanoseconds to seed srand */
int GenerateSeed(OS_Seed* os, byte* output, word32 sz)
{
    int i;
    srand(ReadCoreTimer() * 25);

    for (i = 0; i < sz; i++ ) {
        output[i] = rand() % 256;
        if ( (i % 8) == 7)
            srand(ReadCoreTimer() * 25);
    }

    return 0;
}

#elif defined(CYASSL_SAFERTOS) || defined(CYASSL_LEANPSK)

#warning "write a real random seed!!!!, just for testing now"

int GenerateSeed(OS_Seed* os, byte* output, word32 sz)
{
    word32 i;
    for (i = 0; i < sz; i++ )
        output[i] = i;

    (void)os;

    return 0;
}

#elif defined(FREESCALE_MQX)

    #ifdef FREESCALE_K70_RNGA
        /*
         * Generates a RNG seed using the Random Number Generator Accelerator
         * on the Kinetis K70. Documentation located in Chapter 37 of
         * K70 Sub-Family Reference Manual (see Note 3 in the README for link).
         */
        int GenerateSeed(OS_Seed* os, byte* output, word32 sz)
        {
            int i;

            /* turn on RNGA module */
            SIM_SCGC3 |= SIM_SCGC3_RNGA_MASK;

            /* set SLP bit to 0 - "RNGA is not in sleep mode" */
            RNG_CR &= ~RNG_CR_SLP_MASK;

            /* set HA bit to 1 - "security violations masked" */
            RNG_CR |= RNG_CR_HA_MASK;

            /* set GO bit to 1 - "output register loaded with data" */
            RNG_CR |= RNG_CR_GO_MASK;

            for (i = 0; i < sz; i++) {

                /* wait for RNG FIFO to be full */
                while((RNG_SR & RNG_SR_OREG_LVL(0xF)) == 0) {}

                /* get value */
                output[i] = RNG_OR;
            }

            return 0;
        }
	#else
        #warning "write a real random seed!!!!, just for testing now"

        int GenerateSeed(OS_Seed* os, byte* output, word32 sz)
        {
            int i;
            for (i = 0; i < sz; i++ )
                output[i] = i;

            return 0;
        }
	#endif /* FREESCALE_K70_RNGA */

#elif defined(STM32F2_RNG)
    #undef RNG
    #include "stm32f2xx_rng.h"
    #include "stm32f2xx_rcc.h"
    /*
     * Generate a RNG seed using the hardware random number generator 
     * on the STM32F2. Documentation located in STM32F2xx Standard Peripheral 
     * Library document (See note in README).
     */
    int GenerateSeed(OS_Seed* os, byte* output, word32 sz)
    {
        int i;

        /* enable RNG clock source */
        RCC_AHB2PeriphClockCmd(RCC_AHB2Periph_RNG, ENABLE);

        /* enable RNG peripheral */
        RNG_Cmd(ENABLE);

        for (i = 0; i < sz; i++) {
            /* wait until RNG number is ready */
            while(RNG_GetFlagStatus(RNG_FLAG_DRDY)== RESET) { }

            /* get value */
            output[i] = RNG_GetRandomNumber();
        }

        return 0;
    }
#elif defined(CYASSL_LPC43xx) || defined(CYASSL_STM32F2xx)
    #warning "write a real random seed!!!!, just for testing now"
    int GenerateSeed(OS_Seed* os, byte* output, word32 sz)
    {
        int i;
        for (i = 0; i < sz; i++ )
            output[i] = i;
            return 0;
    }

#elif defined(NO_DEV_RANDOM)

#error "you need to write an os specific GenerateSeed() here"
<<<<<<< HEAD
int GenerateSeed(OS_Seed* os, byte* output, word32 sz) { return(0) ; }
=======
/*
int GenerateSeed(OS_Seed* os, byte* output, word32 sz)
{
    return 0;
}
*/
>>>>>>> 9753e467

#else /* !USE_WINDOWS_API && !THREADX && !MICRIUM && !NO_DEV_RANDOM */


/* may block */
int GenerateSeed(OS_Seed* os, byte* output, word32 sz)
{
    int ret = 0;

    os->fd = open("/dev/urandom",O_RDONLY);
    if (os->fd == -1) {
        /* may still have /dev/random */
        os->fd = open("/dev/random",O_RDONLY);
        if (os->fd == -1)
            return OPEN_RAN_E;
    }

    while (sz) {
        int len = (int)read(os->fd, output, sz);
        if (len == -1) { 
            ret = READ_RAN_E;
            break;
        }

        sz     -= len;
        output += len;

        if (sz) {
#ifdef BLOCKING
            sleep(0);             /* context switch */
#else
            ret = RAN_BLOCK_E;
            break;
#endif
        }
    }
    close(os->fd);

    return ret;
}

#endif /* USE_WINDOWS_API */
<|MERGE_RESOLUTION|>--- conflicted
+++ resolved
@@ -580,16 +580,14 @@
 #elif defined(NO_DEV_RANDOM)
 
 #error "you need to write an os specific GenerateSeed() here"
-<<<<<<< HEAD
-int GenerateSeed(OS_Seed* os, byte* output, word32 sz) { return(0) ; }
-=======
+
 /*
 int GenerateSeed(OS_Seed* os, byte* output, word32 sz)
 {
     return 0;
 }
 */
->>>>>>> 9753e467
+
 
 #else /* !USE_WINDOWS_API && !THREADX && !MICRIUM && !NO_DEV_RANDOM */
 
